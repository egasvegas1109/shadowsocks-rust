--- conflicted
+++ resolved
@@ -4,10 +4,12 @@
 
 use futures::{stream::futures_unordered, Future, Stream};
 
-use crate::config::Config;
-use crate::context::{Context, SharedContext};
-use crate::plugin::{launch_plugin, PluginMode};
-use crate::relay::{boxed_future, tcprelay::local::run as run_tcp, udprelay::local::run as run_udp};
+use crate::{
+    config::Config,
+    context::{Context, SharedContext},
+    plugin::{launch_plugin, PluginMode},
+    relay::{boxed_future, tcprelay::local::run as run_tcp, udprelay::local::run as run_udp},
+};
 
 /// Options for Local server
 #[derive(Clone, Debug, Default)]
@@ -24,7 +26,7 @@
         let mut context = Context::new(config);
 
         if opt.enable_signal_monitor {
-            let mon = ::monitor::monitor_signal();
+            let mon = crate::monitor::monitor_signal();
             vf.push(boxed_future(mon));
         }
 
@@ -41,11 +43,7 @@
 
         // Hold it here, kill all plugins when `tokio::run` is finished
         let plugins = launch_plugin(context.config_mut(), PluginMode::Client).expect("Failed to launch plugins");
-<<<<<<< HEAD
         context.set_plugins(plugins);
-=======
-        let mon = crate::monitor::monitor_signal(plugins);
->>>>>>> 988a816f
 
         let tcp_fut = run_tcp(SharedContext::new(context));
 
